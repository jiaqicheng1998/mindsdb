--- conflicted
+++ resolved
@@ -46,12 +46,8 @@
         res = requests.get(f'{root}/config/integrations')
         assert res.status_code == 200
         integration_names = res.json()
-<<<<<<< HEAD
-        assert set(integration_names['integrations']) == set(['default_mariadb', 'default_clickhouse', 'default_mysql', 'default_postgres'])
-=======
         for integration_name in integration_names['integrations']:
-            assert integration_name in ['default_mariadb', 'default_clickhouse', 'default_mysql', 'test_integration']
->>>>>>> d95b4a98
+            assert integration_name in ['default_mariadb', 'default_clickhouse', 'default_mysql', 'default_postgres', 'test_integration']
 
         test_integration_data = {'enabled': False, 'host': 'test', 'type': 'clickhouse'}
         res = requests.put(f'{root}/config/integrations/test_integration', json={'params': test_integration_data})
