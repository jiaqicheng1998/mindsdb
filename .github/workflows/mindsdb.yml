--- conflicted
+++ resolved
@@ -73,11 +73,7 @@
           pip install git+https://github.com/mindsdb/mindsdb_sql.git@staging --upgrade --no-cache-dir  # install post lightwood so it does not get overwritten
     - name: Install ML engine related dependencies
       run: |
-<<<<<<< HEAD
-        for engine in openai anyscale_endpoints; do  # statsforecast huggingface lightwood
-=======
-        for engine in openai timegpt; do  # statsforecast huggingface lightwood
->>>>>>> 926bb803
+        for engine in openai timegpt anyscale_endpoints; do  # statsforecast huggingface lightwood
           pip install -r ./mindsdb/integrations/handlers/${engine}_handler/requirements.txt
         done
       shell: bash
@@ -127,11 +123,8 @@
           # First-tier ML engines
           echo -e "\n===============test ML engines===============\n"
           pytest -vx tests/unit/ml_handlers/test_openai.py
-<<<<<<< HEAD
+          pytest -vx tests/unit/ml_handlers/test_timegpt.py
           pytest -vx tests/unit/ml_handlers/test_anyscale_llm.py
-=======
-          pytest -vx tests/unit/ml_handlers/test_timegpt.py
->>>>>>> 926bb803
         
           # pending rework
           # pytest -vx tests/unit/ml_handlers/test_statsforecast.py
@@ -144,11 +137,8 @@
         AWS_SECRET_ACCESS_KEY: ${{secrets.AWS_SECRET_ACCESS_KEY}}
         AWS_ACCESS_KEY_ID: ${{secrets.AWS_ACCESS_KEY_ID}}
         OPENAI_API_KEY: ${{secrets.OPENAI_API_KEY}}
-<<<<<<< HEAD
+        TIMEGPT_API_KEY: ${{secrets.TIME_GPT_API_KEY}}
         ANYSCALE_ENDPOINTS_API_KEY: ${{secrets.ANYSCALE_ENDPOINTS_API_KEY}}
-=======
-        TIMEGPT_API_KEY: ${{secrets.TIME_GPT_API_KEY}}
->>>>>>> 926bb803
 
   deploy_to_pypi:
     runs-on: ubuntu-latest
